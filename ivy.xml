--- conflicted
+++ resolved
@@ -50,11 +50,7 @@
               extends="mandatory"/>
    <conf name="jetty" description="Jetty provides the in-VM HTTP daemon" extends="commons-logging"/>
 
-<<<<<<< HEAD
-   <conf name="common" extends="runtime,mandatory,httpclient,ftp,jetty"
-=======
    <conf name="common" extends="runtime,mandatory,httpclient,ftp,jetty,jdiff"
->>>>>>> 4d04914f
 		      description="common artifacts"/>
     <!--Testing pulls in everything-->
    <conf name="test" extends="master,common" description="the classpath needed to run tests"/>
@@ -293,13 +289,10 @@
       rev="${aspectj.version}"
       conf="common->default">
     </dependency>
-<<<<<<< HEAD
-=======
     <dependency org="org.mockito" 
       name="mockito-all" 
       rev="${mockito-all.version}" 
       conf="common->default">
     </dependency> 
->>>>>>> 4d04914f
     </dependencies>
 </ivy-module>