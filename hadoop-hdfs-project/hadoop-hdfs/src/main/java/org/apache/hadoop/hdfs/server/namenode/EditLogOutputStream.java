--- conflicted
+++ resolved
@@ -24,10 +24,6 @@
 
 import org.apache.hadoop.classification.InterfaceAudience;
 import org.apache.hadoop.classification.InterfaceStability;
-<<<<<<< HEAD
-import org.apache.jasper.compiler.JspUtil;
-=======
->>>>>>> fbf12270
 
 /**
  * A generic abstract class to support journaling of edits logs into 
@@ -144,18 +140,10 @@
   }
 
   /**
-<<<<<<< HEAD
-   * @return a short HTML snippet suitable for describing the current
-   * status of the stream
-   */
-  public String generateHtmlReport() {
-    return JspUtil.escapeXml(this.toString());
-=======
    * @return a short text snippet suitable for describing the current
    * status of the stream
    */
   public String generateReport() {
     return toString();
->>>>>>> fbf12270
   }
 }