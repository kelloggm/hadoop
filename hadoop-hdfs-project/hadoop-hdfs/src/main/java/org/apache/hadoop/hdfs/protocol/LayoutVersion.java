--- conflicted
+++ resolved
@@ -106,15 +106,11 @@
     SEQUENTIAL_BLOCK_ID(-46, "Allocate block IDs sequentially and store " +
         "block IDs in the edits log and image files"),
     EDITLOG_SUPPORT_RETRYCACHE(-47, "Record ClientId and CallId in editlog to " 
-<<<<<<< HEAD
-        + "enable rebuilding retry cache in case of HA failover");
-=======
         + "enable rebuilding retry cache in case of HA failover"),
     CACHING(-48, "Support for cache pools and path-based caching"),
     ADD_DATANODE_AND_STORAGE_UUIDS(-49, "Replace StorageID with DatanodeUuid."
         + " Use distinct StorageUuid per storage directory.");
 
->>>>>>> fbf12270
     
     final int lv;
     final int ancestorLV;
